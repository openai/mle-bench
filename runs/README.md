# MLE-bench -- Runs

This directory contains the grading reports for MLE-bench experiment runs.

Each subdirectory in this directory corresponds to a "run group". A run group is
nothing more but a collection of run results across multiple competitions and
seeds. Here we share the run group's grading_report JSON file, which contains
the scores achieved. A run group will belong to a particular experiment, with
any given experiment potentially having multiple run groups associated with it.

An experiment here is typically a specific agent setup, e.g. gpt-4o with AIDE
scaffolding.

So, for example, to find the overall performance of gpt-4o with AIDE
scaffolding, you would find all run groups associated with that experiment, read
the competition scores and aggregate across all the seeds.

In cases where there are more seeds for a competition than reported, this is due
to earlier seeds for the competition failing due to hardware issues. In this
case and we took the final _N_ seeds for computing the result, where _N_ is the
number of seeds for the competition with the least number of seeds in the
experiment.

We refer readers to `runs/run_group_experiments.csv` for a mapping from
experiment id to run groups. Experiment id descriptions can be found in the
table below.

| **experiment_id**                   | **notes**                                                                  |
| ----------------------------------- | ---------------------------------------------------------------------------|
| biggpu-gpt4o-aide                   | GPT-4o (AIDE), Extra GPU (two 24GB A10 GPUs rather than one)               |
| cpu-gpt4o-aide                      | GPT-4o (AIDE), CPU-only (no GPU access).                                   |
| extratime-gpt4o-aide                | GPT-4o (AIDE) with 100 hours of time (rather than 24)                      |
| models-claude35sonnet-aide          | Claude 3.5 Sonnet on AIDE scaffolding                                      |
| models-llama-3.1-405B-instruct-aide | LLama 3.1 405B Instruct on AIDE scaffolding                                |
| models-o1-preview-aide              | o1-preview on AIDE scaffolding                                             |
| obfuscation-gpt4o-aide              | GPT-4o (AIDE) with obfuscated descriptions                                 |
| scaffolding-gpt4o-aide              | GPT-4o on AIDE scaffolding                                                 |
| scaffolding-gpt4o-mlab              | GPT-4o on MLAB scaffolding                                                 |
| scaffolding-gpt4o-opendevin         | GPT-4o on OpenDevin scaffolding                                            |
| o1-preview-R&D-Agent                | o1-preview on R&D-Agent scaffolding, 12 vCPUs, 220GB of RAM, and 1 V100 GPU |
| deepseek-r1-ML-Master               | Deepseek-R1 on ML-Master scaffolding, 12 hours, 36 vCPUs, 512GB of RAM, and 1 A100 GPU|
| multi-agent-Neo                     | Multi-Agent Ensemble of LLMs (GPT 4.1 and Claude Sonnet 4.0) on NEO scaffolding, 36 hours, 24 vCPUs, 144GB of RAM, and 1 A100 GPU|
| o3-gpt-4.1-R&D-Agent                | O3 as researcher and gpt-4.1 as developer on R&D-Agent scaffolding, 12 vCPUs, 220GB of RAM, and 1 V100 GPU |
| deepseek-r1-InternAgent             | Deepseek-R1 on InternAgent scaffolding, 12 hours, 32 vCPUs, 230GB of RAM, and 1 A800 GPU|
| gpt-5-R&D-Agent                     | gpt-5 on R&D-Agent scaffolding, 12 hours, 12 vCPUs, 220GB of RAM, and 1 V100 GPU |
| operand-ensemble                    | Operand Ensemble, 24 hours, 36 vCPUs, 440GB of RAM, and 1 A10 GPU          |
<<<<<<< HEAD
| FM Agent                    | FM Agent, 24 hours, 64 vCPUs, 500GB of RAM, and 1 A800 GPU          |
=======
| FM Agent                    | FM Agent, 24 hours, 64 vCPUs, 500GB of RAM, and 1 A800 GPU          |
| MLE-STAR-Pro                    | CAIR MLE-STAR-Pro, 12 hours, 24 vCPUs, 220GB of RAM, and 1 V100 GPU          |
| AIRA-dojo | o3 on on AIRA-DOJO Greedy scaffolding , 24 hours, 24 vCPUs, 120GB of RAM and 1 H200 GPU |
>>>>>>> 765e52da
<|MERGE_RESOLUTION|>--- conflicted
+++ resolved
@@ -44,10 +44,6 @@
 | deepseek-r1-InternAgent             | Deepseek-R1 on InternAgent scaffolding, 12 hours, 32 vCPUs, 230GB of RAM, and 1 A800 GPU|
 | gpt-5-R&D-Agent                     | gpt-5 on R&D-Agent scaffolding, 12 hours, 12 vCPUs, 220GB of RAM, and 1 V100 GPU |
 | operand-ensemble                    | Operand Ensemble, 24 hours, 36 vCPUs, 440GB of RAM, and 1 A10 GPU          |
-<<<<<<< HEAD
-| FM Agent                    | FM Agent, 24 hours, 64 vCPUs, 500GB of RAM, and 1 A800 GPU          |
-=======
 | FM Agent                    | FM Agent, 24 hours, 64 vCPUs, 500GB of RAM, and 1 A800 GPU          |
 | MLE-STAR-Pro                    | CAIR MLE-STAR-Pro, 12 hours, 24 vCPUs, 220GB of RAM, and 1 V100 GPU          |
-| AIRA-dojo | o3 on on AIRA-DOJO Greedy scaffolding , 24 hours, 24 vCPUs, 120GB of RAM and 1 H200 GPU |
->>>>>>> 765e52da
+| AIRA-dojo | o3 on on AIRA-DOJO Greedy scaffolding , 24 hours, 24 vCPUs, 120GB of RAM and 1 H200 GPU |