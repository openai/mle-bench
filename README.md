--- conflicted
+++ resolved
@@ -4,26 +4,9 @@
 
 ## Leaderboard
 
-<<<<<<< HEAD
-| Agent | Low == Lite (%) | Medium (%) | High (%) | All (%) | Running Time (hours) | Date | Grading Reports Available | Source Code Available 
-|---------|--------|-----------|---------|----------|--------|------|------|------|
-| FM Agent | 62.12 ± 3.03 | 36.84 ± 2.63 | 33.33 ± 0 | 43.56 ± 1.78 | 24 | 2025-10-10 | ✓ | X |
-| [Operand](https://operand.com) ensemble | 63.64 ± 5.92 | 33.33 ± 4.42 | 20.00 ± 5.96 | 39.56 ± 3.26 | 24 | 2025-10-06 | ✓ | X |
-| [InternAgent](https://github.com/Alpha-Innovator/InternAgent/) deepseek-r1 | 62.12 ± 3.03 | 26.32 ± 2.63 | 24.44 ± 2.22| 36.44 ± 1.18 | 12 | 2025-09-12	 | ✓ | X |
-| [R&D-Agent](https://github.com/microsoft/RD-Agent) gpt-5 | 68.18 ± 2.62 | 21.05 ± 1.52 | 22.22 ± 2.22 | 35.11 ± 0.44 | 12 | 2025-09-26 | ✓ | ✓ |
-| [Neo](https://heyneo.so/) multi-agent | 48.48 ± 1.52 | 29.82 ± 2.32	| 24.44 ± 2.22 | 34.22 ± 0.89 | 36 | 2025-07-28 | ✓ | X |
-| [R&D-Agent](https://github.com/microsoft/RD-Agent) o3 + GPT-4.1 | 51.52 ± 4 | 19.3 ± 3.16 | 26.67 ± 0 | 30.22 ± 0.89 | 24 | 2025-08-15 | ✓ | ✓ |
-| [ML-Master](https://github.com/zeroxleo/ML-Master) deepseek-r1 | 48.5 ± 1.5 | 20.2 ± 2.3 | 24.4 ± 2.2| 29.3 ± 0.8 | 12 | 2025-06-17 | ✓ | ✓ |
-| [R&D-Agent](https://github.com/microsoft/RD-Agent) o1-preview | 48.18 ± 1.1 | 8.95 ± 1.05 | 18.67 ± 1.33 | 22.4 ± 0.5 | 24 | 2025-05-14 | ✓ | ✓ |
-| AIDE o1-preview | 34.3 ± 2.4 | 8.8 ± 1.1 | 10.0 ± 1.9 | 16.9 ± 1.1 | 24 | 2024-10-08 | ✓ | ✓ |
-| AIDE gpt-4o-2024-08-06 | 19.0 ± 1.3 | 3.2 ± 0.5 | 5.6 ± 1.0 | 8.6 ± 0.5 | 24 | 2024-10-08 | ✓ | ✓ |
-| AIDE claude-3-5-sonnet-20240620 | 19.4 ± 4.9 | 2.6 ± 1.5 | 2.3 ± 2.3 | 7.5 ± 1.8 | 24 | 2024-10-08 | ✓ | ✓ |
-| OpenHands gpt-4o-2024-08-06 | 11.5 ± 3.4 | 2.2 ± 1.3 | 1.9 ± 1.9 | 5.1 ± 1.3 | 24 | 2024-10-08 | ✓ | ✓ |
-| AIDE llama-3.1-405b-instruct | 8.3 ± 2.6 | 1.2 ± 0.8 | 0.0 ± 0.0 | 3.1 ± 0.9 | 24 | 2024-10-08 | ✓ | ✓ |
-| MLAB gpt-4o-2024-08-06 | 4.2 ± 1.5 | 0.0 ± 0.0 | 0.0 ± 0.0 | 1.3 ± 0.5 |  24 | 2024-10-08 | ✓ | ✓ |
-=======
 | Agent | LLM(s) used | Low == Lite (%) | Medium (%) | High (%) | All (%) | Running Time (hours) | Date | Grading Reports Available | Source Code Available |
 |-------|-------------|-----------------|------------|----------|---------|----------------------|------|---------------------------|----------------------|
+| FM Agent | gemini-pro-2.5 | 62.12 ± 3.03 | 36.84 ± 2.63 | 33.33 ± 0 | 43.56 ± 1.78 | 24 | 2025-10-10 | ✓ | X |
 | [Operand](https://operand.com) ensemble | gpt-5 (low verbosity/effort)[^1] | 63.64 ± 5.92 | 33.33 ± 4.42 | 20.00 ± 5.96 | 39.56 ± 3.26 | 24 | 2025-10-06 | ✓ | X |
 | [InternAgent](https://github.com/Alpha-Innovator/InternAgent/) | deepseek-r1 | 62.12 ± 3.03 | 26.32 ± 2.63 | 24.44 ± 2.22| 36.44 ± 1.18 | 12 | 2025-09-12 | ✓ | X |
 | [R&D-Agent](https://github.com/microsoft/RD-Agent) | gpt-5 | 68.18 ± 2.62 | 21.05 ± 1.52 | 22.22 ± 2.22 | 35.11 ± 0.44 | 12 | 2025-09-26 | ✓ | ✓ |
@@ -40,7 +23,6 @@
 
 [^1]: With some light assistance from an ensemble of models including
     Gemini-2.5-Pro, Grok-4, and Claude 4.1 Opus, distilled by Gemini-2.5-Pro.
->>>>>>> 8f000f10
 
 ## Benchmarking
 
